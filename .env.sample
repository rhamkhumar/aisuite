--- conflicted
+++ resolved
@@ -26,13 +26,11 @@
 # Together AI
 TOGETHER_API_KEY=
 
-<<<<<<< HEAD
-
 # WatsonX
 IBM_IAM_ACCESS_TOKEN=
 WATSONX_PROJECT_ID=
 WATSONX_CLUSTER_URL=
-=======
+
+
 # Sambanova
-SAMBANOVA_API_KEY=
->>>>>>> 7eecd6d4
+SAMBANOVA_API_KEY=