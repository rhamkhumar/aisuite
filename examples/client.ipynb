--- conflicted
+++ resolved
@@ -132,36 +132,10 @@
     "client2 = ai.Client()\n",
     "client2.configure({\"azure\" : {\n",
     "  \"api_key\": os.environ[\"AZURE_API_KEY\"],\n",
-<<<<<<< HEAD
-    "  \"base_url\": os.environ[\"AZURE_BASE_URL\"],\n",
-    "}})\n",
-    "azure_model = \"azure:aisuite-Meta-Llama-3-8B-Inst\"\n",
-=======
     "  \"base_url\": \"https://mistral-large-2407.westus3.models.ai.azure.com/v1/\",\n",
     "}});\n",
     "azure_model = \"azure:mistral-large-2407\"\n",
->>>>>>> 4bbb3a27
     "response = client2.chat.completions.create(model=azure_model, messages=messages)\n",
-    "print(response.choices[0].message.content)"
-   ]
-  },
-  {
-   "cell_type": "code",
-   "execution_count": null,
-<<<<<<< HEAD
-   "id": "0c116cf0",
-   "metadata": {},
-   "outputs": [],
-   "source": [
-    "# Send requests to Gemini family of models in GCloud Vertex AI\n",
-    "client2 = ai.Client()\n",
-    "client2.configure({\"google\": {\n",
-    "  \"region\": \"us-east5\",\n",
-    "  \"project_id\": \"aisute-testdrive\",\n",
-    "}})\n",
-    "google_model = \"google:claude-3-5-sonnet@20240620\"\n",
-    "google_model = \"google:gemini-1.5-pro-001\"\n",
-    "response = client2.chat.completions.create(model=google_model, messages=messages)\n",
     "print(response.choices[0].message.content)"
    ]
   },
@@ -181,8 +155,6 @@
   {
    "cell_type": "code",
    "execution_count": null,
-=======
->>>>>>> 4bbb3a27
    "id": "c9b2aad6-8603-4227-9566-778f714eb0b5",
    "metadata": {},
    "outputs": [],
