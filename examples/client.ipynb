{
 "cells": [
  {
   "cell_type": "markdown",
   "id": "d34f8c48-90fc-4981-8d2b-b47724c2a6dd",
   "metadata": {
    "vscode": {
     "languageId": "raw"
    }
   },
   "source": [
    "# Client Examples\n",
    "\n",
    "Client provides a uniform interface for interacting with LLMs from various providers. It adapts the official python libraries from providers such as Mistral, OpenAI, Groq, Anthropic, Fireworks, Replicate, etc. to conform to the OpenAI chat completion interface.\n",
    "\n",
    "Below are some examples of how to use Client to interact with different LLMs."
   ]
  },
  {
   "cell_type": "code",
   "execution_count": null,
   "id": "initial_id",
   "metadata": {
    "ExecuteTime": {
     "end_time": "2024-07-04T15:30:02.064319Z",
     "start_time": "2024-07-04T15:30:02.051986Z"
    }
   },
   "outputs": [],
   "source": [
    "import sys\n",
    "from dotenv import load_dotenv, find_dotenv\n",
    "\n",
    "sys.path.append('../../aisuite')"
   ]
  },
  {
   "cell_type": "code",
   "execution_count": null,
   "id": "f75736ee",
   "metadata": {},
   "outputs": [],
   "source": [
    "import os\n",
    "def configure_environment(additional_env_vars=None):\n",
    "    \"\"\"\n",
    "    Load environment variables from .env file and apply any additional variables.\n",
    "    :param additional_env_vars: A dictionary of additional environment variables to apply.\n",
    "    \"\"\"\n",
    "    # Load from .env file if available\n",
    "    load_dotenv(find_dotenv())\n",
    "\n",
    "    # Apply additional environment variables\n",
    "    if additional_env_vars:\n",
    "        for key, value in additional_env_vars.items():\n",
    "            os.environ[key] = value\n",
    "\n",
    "# Define additional API keys and AWS credentials\n",
    "additional_keys = {\n",
    "    'GROQ_API_KEY': 'xxx',\n",
    "    'FIREWORKS_API_KEY': 'xxx', \n",
    "    'REPLICATE_API_KEY': 'xxx', \n",
    "    'TOGETHER_API_KEY': 'xxx', \n",
    "    'OCTO_API_KEY': 'xxx',\n",
    "    'AWS_ACCESS_KEY_ID': 'xxx',\n",
    "    'AWS_SECRET_ACCESS_KEY': 'xxx',\n",
    "}\n",
    "\n",
    "# Configure environment\n",
    "configure_environment(additional_env_vars=additional_keys)"
   ]
  },
  {
   "cell_type": "code",
   "execution_count": null,
   "id": "4de3a24f",
   "metadata": {
    "ExecuteTime": {
     "end_time": "2024-07-04T15:31:12.914321Z",
     "start_time": "2024-07-04T15:31:12.796445Z"
    }
   },
   "outputs": [],
   "source": [
    "import aisuite as ai\n",
    "\n",
    "client = ai.Client()\n",
    "messages = [\n",
    "    {\"role\": \"system\", \"content\": \"Respond in Pirate English.\"},\n",
    "    {\"role\": \"user\", \"content\": \"Tell me a joke about Captain Jack Sparrow\"},\n",
    "]"
   ]
  },
  {
   "cell_type": "code",
   "execution_count": null,
   "id": "520a6879",
   "metadata": {},
   "outputs": [],
   "source": [
    "# print(os.environ[\"ANTHROPIC_API_KEY\"])\n",
    "anthropic_claude_3_opus = \"anthropic:claude-3-5-sonnet-20240620\"\n",
    "response = client.chat.completions.create(model=anthropic_claude_3_opus, messages=messages)\n",
    "print(response.choices[0].message.content)"
   ]
  },
  {
   "cell_type": "code",
   "execution_count": null,
   "id": "9893c7e4-799a-42c9-84de-f9e643044462",
   "metadata": {},
   "outputs": [],
   "source": [
    "# print(os.environ['AWS_SECRET_ACCESS_KEY'])\n",
    "# print(os.environ['AWS_ACCESS_KEY_ID'])\n",
    "# print(os.environ['AWS_REGION'])\n",
    "aws_bedrock_llama3_8b = \"aws-bedrock:meta.llama3-1-8b-instruct-v1:0\"\n",
    "response = client.chat.completions.create(model=aws_bedrock_llama3_8b, messages=messages)\n",
    "print(response.choices[0].message.content)"
   ]
  },
  {
   "cell_type": "code",
   "execution_count": null,
   "id": "7e46c20a",
   "metadata": {},
   "outputs": [],
   "source": [
    "client2 = ai.Client({\"azure\" : {\n",
    "  \"api_key\": os.environ[\"AZURE_API_KEY\"],\n",
    "  \"base_url\": \"https://mistral-large-2407.westus3.models.ai.azure.com/v1/\",\n",
    "}});\n",
    "azure_model = \"azure:mistral-large-2407\"\n",
    "response = client2.chat.completions.create(model=azure_model, messages=messages)\n",
    "print(response.choices[0].message.content)"
   ]
  },
  {
   "cell_type": "code",
   "execution_count": null,
<<<<<<< HEAD
   "id": "4b3e6c41-070d-4041-9ed9-c8977790fe18",
   "metadata": {},
   "outputs": [],
   "source": [
    "together_llama3_8b = \"together:meta-llama/Llama-3-8b-chat-hf\"\n",
    "#together_llama3_70b = \"together:meta-llama/Llama-3-70b-chat-hf\"\n",
    "\n",
    "response = client.chat.completions.create(model=together_llama3_8b, messages=messages)\n",
    "\n",
    "print(response.choices[0].message.content)"
   ]
  },
  {
   "cell_type": "code",
   "execution_count": null,
=======
>>>>>>> 2e36536e
   "id": "c9b2aad6-8603-4227-9566-778f714eb0b5",
   "metadata": {},
   "outputs": [],
   "source": [
    "groq_llama3_8b = \"groq:llama3-8b-8192\"\n",
    "# groq_llama3_70b = \"groq:llama3-70b-8192\"\n",
    "\n",
    "response = client.chat.completions.create(model=groq_llama3_8b, messages=messages)\n",
    "\n",
    "print(response.choices[0].message.content)"
   ]
  },
  {
   "cell_type": "code",
   "execution_count": null,
<<<<<<< HEAD
   "id": "19cdb1ab",
=======
   "id": "6819ac17",
>>>>>>> 2e36536e
   "metadata": {},
   "outputs": [],
   "source": [
    "ollama_tinyllama = \"ollama:tinyllama\"\n",
    "ollama_phi3mini = \"ollama:phi3:mini\"\n",
    "response = client.chat.completions.create(model=ollama_phi3mini, messages=messages, temperature=0.75)\n",
    "print(response.choices[0].message.content)"
   ]
  },
  {
   "cell_type": "code",
   "execution_count": null,
   "id": "4a94961b2bddedbb",
   "metadata": {
    "ExecuteTime": {
     "end_time": "2024-07-04T15:31:39.472675Z",
     "start_time": "2024-07-04T15:31:38.283368Z"
    }
   },
   "outputs": [],
   "source": [
    "mistral_7b = \"mistral:open-mistral-7b\"\n",
    "\n",
    "response = client.chat.completions.create(model=mistral_7b, messages=messages, temperature=0.2)\n",
    "\n",
    "print(response.choices[0].message.content)"
   ]
  },
  {
   "cell_type": "code",
   "execution_count": null,
   "id": "611210a4dc92845f",
   "metadata": {},
   "outputs": [],
   "source": [
    "openai_gpt35 = \"openai:gpt-3.5-turbo\"\n",
    "\n",
    "response = client.chat.completions.create(model=openai_gpt35, messages=messages, temperature=0.75)\n",
    "\n",
    "print(response.choices[0].message.content)"
   ]
  }
 ],
 "metadata": {
  "kernelspec": {
   "display_name": "Python 3 (ipykernel)",
   "language": "python",
   "name": "python3"
  },
  "language_info": {
   "codemirror_mode": {
    "name": "ipython",
    "version": 3
   },
   "file_extension": ".py",
   "mimetype": "text/x-python",
   "name": "python",
   "nbconvert_exporter": "python",
   "pygments_lexer": "ipython3",
   "version": "3.12.4"
  }
 },
 "nbformat": 4,
 "nbformat_minor": 5
}<|MERGE_RESOLUTION|>--- conflicted
+++ resolved
@@ -138,24 +138,6 @@
   {
    "cell_type": "code",
    "execution_count": null,
-<<<<<<< HEAD
-   "id": "4b3e6c41-070d-4041-9ed9-c8977790fe18",
-   "metadata": {},
-   "outputs": [],
-   "source": [
-    "together_llama3_8b = \"together:meta-llama/Llama-3-8b-chat-hf\"\n",
-    "#together_llama3_70b = \"together:meta-llama/Llama-3-70b-chat-hf\"\n",
-    "\n",
-    "response = client.chat.completions.create(model=together_llama3_8b, messages=messages)\n",
-    "\n",
-    "print(response.choices[0].message.content)"
-   ]
-  },
-  {
-   "cell_type": "code",
-   "execution_count": null,
-=======
->>>>>>> 2e36536e
    "id": "c9b2aad6-8603-4227-9566-778f714eb0b5",
    "metadata": {},
    "outputs": [],
@@ -171,11 +153,7 @@
   {
    "cell_type": "code",
    "execution_count": null,
-<<<<<<< HEAD
-   "id": "19cdb1ab",
-=======
    "id": "6819ac17",
->>>>>>> 2e36536e
    "metadata": {},
    "outputs": [],
    "source": [
