--- conflicted
+++ resolved
@@ -23,19 +23,20 @@
 ```shell
 export AWS_ACCESS_KEY="your-access-key"
 export AWS_SECRET_KEY="your-secret-key"
-export AWS_REGION="region-name" 
+export 
+="region-name" 
 ```
-<<<<<<< HEAD
-*Note: AWS_REGION_NAME is optional, a default of `us-west-2` has been set for easy of use*
-*Note: For AWS_REGION_NAME, you can specify multiple regions using forward slash as separator (e.g. "us-east-1/us-west-2"). When the quota limit is reached in one region, the system will automatically rotate to the next available region.*
+
+*Note: AWS_REGION is optional, a default of `us-west-2` has been set for easy of use*
+*Note: For AWS_REGION, you can specify multiple regions using forward slash as separator (e.g. "us-east-1/us-west-2"). When the quota limit is reached in one region, the system will automatically rotate to the next available region.*
 
 ## Multi-Region Support
 
-The library supports multi-region failover capabilities. When configuring AWS_REGION_NAME, you can specify multiple regions with forward slashes:
+The library supports multi-region failover capabilities. When configuring AWS_REGION, you can specify multiple regions with forward slashes:
 
 ```shell
 # Example of multi-region configuration
-export AWS_REGION_NAME="us-east-1/us-west-2/ap-southeast-1"
+export AWS_REGION="us-east-1/us-west-2/ap-southeast-1"
 ```
 
 When using this configuration:
@@ -43,9 +44,6 @@
 - If quota limits are reached in the current region, it will automatically rotate to the next region in the list
 - This rotation continues until a successful request is made or all regions are exhausted
 - The rotation is handled transparently to your application code
-=======
-*Note: AWS_REGION is optional, a default of `us-west-2` has been set for easy of use*
->>>>>>> 7f8e7c09
 
 ## Create a Chat Completion
 
