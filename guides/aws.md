# AWS

To use AWS Bedrock with `aisuite` you will need to create an AWS account and
navigate to https://console.aws.amazon.com/bedrock/home. This route
will be redirected to your default region. In this example the region has been set to
`us-west-2`. Anywhere the region is specified can be replaced with your desired region.

Navigate to the [overview](https://us-west-2.console.aws.amazon.com/bedrock/home?region=us-west-2#/overview) page
directly or by clicking on the `Get started` link.

## Foundation Model Access

You will first need to give your AWS account access to the foundation models by
visiting the [modelaccess](https://us-west-2.console.aws.amazon.com/bedrock/home?region=us-west-2#/modelaccess)
page to enable the models you would like to use. 

After enabling the foundation models, navigate to [providers page](https://us-west-2.console.aws.amazon.com/bedrock/home?region=us-west-2#/providers) 
and select the provider of the model you would like to use. From this page select the specific model you would like to use and 
make note of the `Model ID` (currently located near the bottom) this will be used when using the chat completion example below.

Once that has been enabled set your Access Key and Secret in the env variables:

```shell
export AWS_ACCESS_KEY="your-access-key"
export AWS_SECRET_KEY="your-secret-key"
export AWS_REGION_NAME="region-name" 
```
*Note: AWS_REGION_NAME is optional, a default of `us-west-2` has been set for easy of use*
*Note: For AWS_REGION_NAME, you can specify multiple regions using forward slash as separator (e.g. "us-east-1/us-west-2"). When the quota limit is reached in one region, the system will automatically rotate to the next available region.*

## Multi-Region Support

The library supports multi-region failover capabilities. When configuring AWS_REGION_NAME, you can specify multiple regions with forward slashes:

```shell
# Example of multi-region configuration
export AWS_REGION_NAME="us-east-1/us-west-2/ap-southeast-1"
```

When using this configuration:
- The system will attempt to use the first region (us-east-1) by default
- If quota limits are reached in the current region, it will automatically rotate to the next region in the list
- This rotation continues until a successful request is made or all regions are exhausted
- The rotation is handled transparently to your application code

## Create a Chat Completion

Install the boto3 client using your package installer

Example with pip
```shell
pip install boto3
```

Example with poetry
```shell
poetry add boto3
```

In your code:
```python
import aisuite as ai
client = ai.Client()

provider = "aws"
model_id = "meta.llama3-1-405b-instruct-v1:0" # Model ID from above

messages = [
    {"role": "system", "content": "Respond in Pirate English."},
    {"role": "user", "content": "Tell me a joke."},
]

response = client.chat.completions.create(
    model=f"{provider}:{model_id}",
    messages=messages,
)

print(response.choices[0].message.content)
```

<<<<<<< HEAD
Happy coding! If you would like to contribute, please read our [Contributing Guide](CONTRIBUTING.md).
=======
Happy coding! If you would like to contribute, please read our [Contributing Guide](../CONTRIBUTING.md).




>>>>>>> 7841b8ee
<|MERGE_RESOLUTION|>--- conflicted
+++ resolved
@@ -78,12 +78,8 @@
 print(response.choices[0].message.content)
 ```
 
-<<<<<<< HEAD
-Happy coding! If you would like to contribute, please read our [Contributing Guide](CONTRIBUTING.md).
-=======
 Happy coding! If you would like to contribute, please read our [Contributing Guide](../CONTRIBUTING.md).
 
 
 
 
->>>>>>> 7841b8ee
