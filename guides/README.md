--- conflicted
+++ resolved
@@ -9,11 +9,8 @@
 - [Google](google.md)
 - [Hugging Face](huggingface.md)
 - [OpenAI](openai.md)
-<<<<<<< HEAD
+- [SambaNova](sambanova.md)
 - [xAI](xai.md)
-=======
-- [SambaNova](sambanova.md)
->>>>>>> 053b2f35
 
 Unless otherwise stated, these guides have not been endorsed by the providers. 
 
