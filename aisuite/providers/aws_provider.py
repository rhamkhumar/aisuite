import os

import boto3
from aisuite.provider import Provider, LLMError
from aisuite.framework import ChatCompletionResponse
from botocore.exceptions import ClientError

class AwsProvider(Provider):
    def __init__(self, **config):
        """
        Initialize the AWS Bedrock provider with the given configuration.

        This class uses the AWS Bedrock converse API, which provides a consistent interface
        for all Amazon Bedrock models that support messages. Examples include:
        - anthropic.claude-v2
        - meta.llama3-70b-instruct-v1:0
        - mistral.mixtral-8x7b-instruct-v0:1

        The model value can be a baseModelId for on-demand throughput or a provisionedModelArn
        for higher throughput. To obtain a provisionedModelArn, use the CreateProvisionedModelThroughput API.

        For more information on model IDs, see:
        https://docs.aws.amazon.com/bedrock/latest/userguide/model-ids.html

        Note:
        - The Anthropic Bedrock client uses default AWS credential providers, such as
          ~/.aws/credentials or the "AWS_SECRET_ACCESS_KEY" and "AWS_ACCESS_KEY_ID" environment variables.
        - If the region is not set, it defaults to us-west-1, which may lead to a
          "Could not connect to the endpoint URL" error.
        - The client constructor does not accept additional parameters.

        Args:
            **config: Configuration options for the provider.

        """
<<<<<<< HEAD
        
        # Supporting multi-regional round-robin
        self.region_names = config.get(
            "region_name", os.getenv("AWS_REGION_NAME", "us-west-2")
        ).split("/")

=======
        self.region_name = config.get(
            "region_name", os.getenv("AWS_REGION", "us-west-2")
        )
        self.client = boto3.client("bedrock-runtime", region_name=self.region_name)
>>>>>>> 7f8e7c09
        self.inference_parameters = [
            "maxTokens",
            "temperature",
            "topP",
            "stopSequences",
        ]

    def normalize_response(self, response):
        """Normalize the response from the Bedrock API to match OpenAI's response format."""
        norm_response = ChatCompletionResponse()
        norm_response.choices[0].message.content = response["output"]["message"][
            "content"
        ][0]["text"]
        return norm_response

    def chat_completions_create(self, model, messages, **kwargs):
        # Any exception raised by Anthropic will be returned to the caller.
        # Maybe we should catch them and raise a custom LLMError.
        # https://docs.aws.amazon.com/bedrock/latest/userguide/conversation-inference.html
        system_message = []
        if messages[0]["role"] == "system":
            system_message = [{"text": messages[0]["content"]}]
            messages = messages[1:]

        formatted_messages = []
        for message in messages:
            # QUIETLY Ignore any "system" messages except the first system message.
            if message["role"] != "system":
                formatted_messages.append(
                    {"role": message["role"], "content": [{"text": message["content"]}]}
                )

        # Maintain a list of Inference Parameters which Bedrock supports.
        # These fields need to be passed using inferenceConfig.
        # Rest all other fields are passed as additionalModelRequestFields.
        inference_config = {}
        additional_model_request_fields = {}

        # Iterate over the kwargs and separate the inference parameters and additional model request fields.
        for key, value in kwargs.items():
            if key in self.inference_parameters:
                inference_config[key] = value
            else:
                additional_model_request_fields[key] = value
        # Switche AWS regions when hitting quota limits in Bedrock API calls.
        for i, region_name in enumerate(self.region_names):
            self.client = boto3.client("bedrock-runtime", region_name=region_name)
            try:
                # Call the Bedrock Converse API.
                response = self.client.converse(
                    modelId=model,  # baseModelId or provisionedModelArn
                    messages=formatted_messages,
                    system=system_message,
                    inferenceConfig=inference_config,
                    additionalModelRequestFields=additional_model_request_fields,
                )
                return self.normalize_response(response)
            except ClientError as e: 
                # Continue if throttled and has next region
                if e.response['Error']['Code'] == 'ThrottlingException' and i < len(self.region_names) - 1:
                    pass
                else:
                    raise<|MERGE_RESOLUTION|>--- conflicted
+++ resolved
@@ -33,19 +33,13 @@
             **config: Configuration options for the provider.
 
         """
-<<<<<<< HEAD
-        
+
         # Supporting multi-regional round-robin
         self.region_names = config.get(
-            "region_name", os.getenv("AWS_REGION_NAME", "us-west-2")
+            "region_name", os.getenv("AWS_REGION", "us-west-2")
         ).split("/")
 
-=======
-        self.region_name = config.get(
-            "region_name", os.getenv("AWS_REGION", "us-west-2")
-        )
-        self.client = boto3.client("bedrock-runtime", region_name=self.region_name)
->>>>>>> 7f8e7c09
+
         self.inference_parameters = [
             "maxTokens",
             "temperature",
